--- conflicted
+++ resolved
@@ -138,22 +138,14 @@
 
         bool _encode(slice string, int &key) const;
         bool _encodeAndAdd(slice string, int &key);
-<<<<<<< HEAD
         int _add(slice string);
-=======
-        virtual int _add(slice string);
         bool _isUnknownKey(int key) const FLPURE        {return (size_t)key >= _count;}
->>>>>>> 20ca2009
         slice decodeUnknown(int key) const;
 
         size_t _maxKeyLength {kDefaultMaxKeyLength};    // Max length of string I will add
         mutable std::mutex _mutex;
-<<<<<<< HEAD
-        size_t _count {0};
+        unsigned _count {0};
         bool _inTransaction {true};                     // (for PersistentSharedKeys)
-=======
-        unsigned _count {0};
->>>>>>> 20ca2009
         mutable std::vector<PlatformString> _platformStringsByKey; // Reverse mapping, int->platform key
         StringTable _table;                             // Hash table mapping slice->int
         std::array<alloc_slice, kMaxCount> _byKey;      // Reverse mapping, int->slice
