//
// PerfTests.cc
//
// Copyright (c) 2015 Couchbase, Inc All rights reserved.
//
// Licensed under the Apache License, Version 2.0 (the "License");
// you may not use this file except in compliance with the License.
// You may obtain a copy of the License at
//
// http://www.apache.org/licenses/LICENSE-2.0
//
// Unless required by applicable law or agreed to in writing, software
// distributed under the License is distributed on an "AS IS" BASIS,
// WITHOUT WARRANTIES OR CONDITIONS OF ANY KIND, either express or implied.
// See the License for the specific language governing permissions and
// limitations under the License.
//

#include "FleeceTests.hh"
#include "FleeceImpl.hh"
#include "JSONConverter.hh"
#include "Doc.hh"
#include "varint.hh"
#include <chrono>
#include <stdlib.h>
#include <thread>
#ifndef _MSC_VER
#include <unistd.h>
#endif
#include "betterassert.hh"

// Catch's REQUIRE is too slow for perf testing
#undef REQUIRE
#define REQUIRE(TEST)   while (!(TEST)) {abort();}
#undef CHECK
#define CHECK(TEST)     while (!(TEST)) {abort();}
#ifdef __APPLE__
#define FLEECE_UNUSED __unused
#elif !defined(_MSC_VER)
#define FLEECE_UNUSED __attribute__((unused))
#else
#define FLEECE_UNUSED
#endif


using namespace fleece;
using namespace fleece::impl;


#if !FL_EMBEDDED


TEST_CASE("GetUVarint performance", "[.Perf]") {
    assert(false); // This test should not be run with a debug build!
    static constexpr int kNRounds = 10000000;
    Benchmark bench;
    uint8_t buf[100];
    fprintf(stderr, "buf = %p\n", &buf);
    double d = 1.0;
    while (d <= UINT64_MAX) {
        auto n = (uint64_t)d;
        size_t nBytes = PutUVarInt(buf, n);
        uint64_t result = 0;
        bench.start();
        for (int round = 0; round < kNRounds; ++round) {
            uint64_t nn;
            CHECK(GetUVarInt(slice(buf, sizeof(buf)), &nn) == nBytes);
            result += nn;
        }
        bench.stop();
        CHECK(result != 1); // bogus
        fprintf(stderr, "n = %16llx; %2zd bytes; time = %.3f ns\n",
                (long long)n, nBytes,
                bench.elapsed() / kNRounds * 1.0e9);
         d *= 1.5;
    }
    bench.printReport(1.0/kNRounds);
}

TEST_CASE("Perf Convert1000People", "[.Perf]") {
    assert(false); // This test should not be run with a debug build!
    static const int kSamples = 500;

    std::vector<double> elapsedTimes;
    auto input = readTestFile(kBigJSONTestFileName);

    Benchmark bench;

    alloc_slice lastResult;
    fprintf(stderr, "Converting JSON to Fleece...\n");
    for (int i = 0; i < kSamples; i++) {
        bench.start();
        {
            Encoder e(input.size);
            e.uniqueStrings(true);
            JSONConverter jr(e);

            jr.encodeJSON(input);
            e.end();
            auto result = e.finish();
            if (i == kSamples-1)
                lastResult = result;
        }
        bench.stop();

        std::this_thread::sleep_for(std::chrono::microseconds(100));
    }
    bench.printReport();

    fprintf(stderr, "\nJSON size: %zu bytes; Fleece size: %zu bytes (%.2f%%)\n",
            input.size, lastResult.size, (lastResult.size*100.0/input.size));
    writeToFile(lastResult, kTestFilesDir "1000people.fleece");
}

TEST_CASE("Perf LoadFleece", "[.Perf]") {
    assert(false); // This test should not be run with a debug build!
    static const int kIterations = 1000;
    auto doc = readTestFile("1000people.fleece");

    {
        fprintf(stderr, "Scanning untrusted Fleece... ");
        Benchmark bench;
        for (int i = 0; i < kIterations; i++) {
            bench.start();
            FLEECE_UNUSED auto root = Value::fromData(doc)->asArray();
            REQUIRE(root != nullptr);
            bench.stop();
        }
        bench.printReport();
    }

    {
        fprintf(stderr, "Scanning trusted Fleece... ");
        static const int kIterationsPerSample = 1000000;
        Benchmark bench;
        for (int i = 0; i < kIterations; i++) {
            bench.start();
            for (int j = 0; j < kIterationsPerSample; j++) {
                FLEECE_UNUSED auto root = Value::fromTrustedData(doc)->asArray();
                REQUIRE(root != nullptr);
            }
            bench.stop();
        }
        bench.printReport(1.0/kIterationsPerSample);
    }
}

static void testFindPersonByIndex(int sort) {
    assert(false); // This test should not be run with a debug build!
    int kSamples = 500;
    int kIterations = 10000;
    Benchmark bench;

    auto doc = readTestFile("1000people.fleece");

    Dict::key nameKey(slice("name"));

    fprintf(stderr, "Looking up one value, sorted=%d...\n", sort);
    for (int i = 0; i < kSamples; i++) {
        bench.start();

        for (int j = 0; j < kIterations; j++) {
            auto root = Value::fromTrustedData(doc)->asArray();
            auto person = root->get(123)->asDict();
            const Value *name;
            switch (sort) {
                case 1: name = person->get(slice("name")); break;
                case 2: name = person->get(nameKey); break;
                default: return;
            }
            std::string nameStr = (std::string)name->asString();
#ifndef NDEBUG
            REQUIRE(nameStr == std::string("Concepcion Burns"));
#endif
        }

        bench.stop();
    }
    bench.printReport(1.0/kIterations);
}

TEST_CASE("Perf FindPersonByIndexSorted", "[.Perf]")      {testFindPersonByIndex(1);}
TEST_CASE("Perf FindPersonByIndexKeyed", "[.Perf]")       {testFindPersonByIndex(2);}

TEST_CASE("Perf LoadPeople", "[.Perf]") {
<<<<<<< HEAD
    assert(false); // This test should not be run with a debug build!
    for (int shareKeys = false; shareKeys <= true; ++shareKeys) {
=======
    for (int shareKeys = 0; shareKeys <= 1; ++shareKeys) {
>>>>>>> f7ed87a8
        int kSamples = 50;
        int kIterations = 1000;
        Benchmark bench;

        auto data = readTestFile("1000people.fleece");
        auto sk = retained(new SharedKeys);

        if (shareKeys) {
            Encoder enc;
            enc.setSharedKeys(sk);
            enc.writeValue(Value::fromTrustedData(data));
            data = enc.finish();
        }

        Dict::key keys[10] = {
            {"about"_sl},
            {"age"_sl},
            {"balance"_sl},
            {"guid"_sl},
            {"isActive"_sl},
            {"latitude"_sl},
            {"longitude"_sl},
            {"name"_sl},
            {"registered"_sl},
            {"tags"_sl},
        };


        fprintf(stderr, "Looking up 1000 people (with%s shared keys)...\n", (shareKeys ? "" : "out"));
        for (int i = 0; i < kSamples; i++) {
            auto doc = retained(new Doc(data, Doc::kTrusted, sk));
            bench.start();

            for (int j = 0; j < kIterations; j++) {
                auto root = doc->root()->asArray();
                for (Array::iterator iter(root); iter; ++iter) {
                    const Dict *person = iter->asDict();
                    size_t n = 0;
                    for (int k = 0; k < 10; k++)
                        if (person->get(keys[k]) != nullptr)
                            n++;
                    REQUIRE(n == 10);
                }
            }

            bench.stop();
        }
        bench.printReport(1.0/kIterations, "person");
    }
}


TEST_CASE("Perf DictSearch", "[.Perf]") {
    assert(false); // This test should not be run with a debug build!
    static const int kSamples = 500000;

    // Convert JSON array into a dictionary keyed by _id:
    alloc_slice input = readTestFile("1000people.fleece");
    if (!input)
        abort();
    std::vector<alloc_slice> names;
    unsigned nPeople = 0;
    Encoder enc;
    enc.beginDictionary();
    for (Array::iterator i(Value::fromTrustedData(input)->asArray()); i; ++i) {
        auto person = i.value()->asDict();
        auto key = person->get("guid"_sl)->asString();
        enc.writeKey(key);
        enc.writeValue(person);
        names.emplace_back(key);
        if (++nPeople >= 1000)
            break;
    }
    enc.endDictionary();
    alloc_slice dictData = enc.finish();
    auto people = Value::fromTrustedData(dictData)->asDict();

    Benchmark bench;

    for (int i = 0; i < kSamples; i++) {
        slice keys[100];
        for (int k = 0; k < 100; k++)
            keys[k] = names[ random() % names.size() ];
        bench.start();
        {
            for (int k = 0; k < 100; k++) {
                const Value *person = people->get(keys[k]);
                if (!person)
                    abort();
            }
        }
        bench.stop();

        //std::this_thread::sleep_for(std::chrono::microseconds(100));
    }
    bench.printReport();
}

#endif // !FL_EMBEDDED<|MERGE_RESOLUTION|>--- conflicted
+++ resolved
@@ -183,12 +183,8 @@
 TEST_CASE("Perf FindPersonByIndexKeyed", "[.Perf]")       {testFindPersonByIndex(2);}
 
 TEST_CASE("Perf LoadPeople", "[.Perf]") {
-<<<<<<< HEAD
-    assert(false); // This test should not be run with a debug build!
-    for (int shareKeys = false; shareKeys <= true; ++shareKeys) {
-=======
+    assert(false); // This test should not be run with a debug build!
     for (int shareKeys = 0; shareKeys <= 1; ++shareKeys) {
->>>>>>> f7ed87a8
         int kSamples = 50;
         int kIterations = 1000;
         Benchmark bench;
