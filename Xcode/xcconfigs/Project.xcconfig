--- conflicted
+++ resolved
@@ -20,17 +20,10 @@
 HEADER_SEARCH_PATHS                                = API $(SRCROOT)/vendor/date/include   // allows for #include <fleece/Fleece.h>
 
 
-<<<<<<< HEAD
-IPHONEOS_DEPLOYMENT_TARGET                         = 8.0
-MACOSX_DEPLOYMENT_TARGET                           = 10.9
-TVOS_DEPLOYMENT_TARGET                             = 9.0
-ONLY_ACTIVE_ARCH                                   = YES
-=======
 IPHONEOS_DEPLOYMENT_TARGET                         =  9.0
 MACOSX_DEPLOYMENT_TARGET                           = 10.12
 TVOS_DEPLOYMENT_TARGET                             =  9.0
-ONLY_ACTIVE_ARCH                                   = NO
->>>>>>> eb97e113
+ONLY_ACTIVE_ARCH                                   = YES
 SKIP_INSTALL                                       = YES
 SUPPORTED_PLATFORMS                                = macosx iphoneos iphonesimulator appletvos appletvsimulator
 
